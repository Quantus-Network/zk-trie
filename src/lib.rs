// This file is part of Substrate.

// Copyright (C) Parity Technologies (UK) Ltd.
// SPDX-License-Identifier: Apache-2.0

// Licensed under the Apache License, Version 2.0 (the "License");
// you may not use this file except in compliance with the License.
// You may obtain a copy of the License at
//
// 	http://www.apache.org/licenses/LICENSE-2.0
//
// Unless required by applicable law or agreed to in writing, software
// distributed under the License is distributed on an "AS IS" BASIS,
// WITHOUT WARRANTIES OR CONDITIONS OF ANY KIND, either express or implied.
// See the License for the specific language governing permissions and
// limitations under the License.

//! Utility functions to interact with Substrate's Base-16 Modified Merkle Patricia tree ("trie").

#![cfg_attr(not(feature = "std"), no_std)]

extern crate alloc;

pub mod accessed_nodes_tracker;
#[cfg(feature = "std")]
pub mod cache;
mod error;
mod node_codec;
mod node_header;
#[cfg(feature = "std")]
pub mod recorder;
pub mod recorder_ext;
mod storage_proof;
mod trie_codec;
mod trie_stream;

#[cfg(feature = "std")]
pub mod proof_size_extension;

use alloc::{borrow::Borrow, boxed::Box, vec, vec::Vec};
use core::marker::PhantomData;
/// Our `NodeCodec`-specific error.
pub use error::Error;
/// Various re-exports from the `hash-db` crate.
pub use hash_db::{HashDB as HashDBT, EMPTY_PREFIX};
use hash_db::{Hasher, Prefix};
/// Various re-exports from the `memory-db` crate.
pub use memory_db::{prefixed_key, HashKey, KeyFunction, PrefixedKey};
/// The Substrate format implementation of `NodeCodec`.
pub use node_codec::NodeCodec;
pub use storage_proof::{CompactProof, StorageProof, StorageProofError};
/// Trie codec reexport, mainly child trie support
/// for trie compact proof.
pub use trie_codec::{decode_compact, encode_compact, Error as CompactProofError};
use trie_db::proof::{generate_proof, verify_proof};
/// Various re-exports from the `trie-db` crate.
pub use trie_db::{
    nibble_ops,
    node::{NodePlan, ValuePlan},
    triedb::{TrieDBDoubleEndedIterator, TrieDBKeyDoubleEndedIterator},
    CError, DBValue, Query, Recorder, Trie, TrieCache, TrieConfiguration, TrieDBIterator,
    TrieDBKeyIterator, TrieDBNodeDoubleEndedIterator, TrieDBRawIterator, TrieLayout, TrieMut,
    TrieRecorder,
};
pub use trie_db::{proof::VerifyError, MerkleValue};
/// The Substrate format implementation of `TrieStream`.
pub use trie_stream::TrieStream;

/// Raw storage proof type (just raw trie nodes).
pub type RawStorageProof = Vec<Vec<u8>>;

/// substrate trie layout
pub struct LayoutV0<H>(PhantomData<H>);

/// substrate trie layout, with external value nodes.
pub struct LayoutV1<H>(PhantomData<H>);

const FELT_ALIGNED_MAX_INLINE_VALUE: u32 = 24;

impl<H> TrieLayout for LayoutV0<H>
where
    H: Hasher,
{
    const USE_EXTENSION: bool = false;
    const ALLOW_EMPTY: bool = true;
    const MAX_INLINE_VALUE: Option<u32> = Some(FELT_ALIGNED_MAX_INLINE_VALUE);

    type Hash = H;
    type Codec = NodeCodec<Self::Hash>;
}

impl<H> TrieConfiguration for LayoutV0<H>
where
    H: Hasher,
{
    fn trie_root<I, A, B>(input: I) -> <Self::Hash as Hasher>::Out
    where
        I: IntoIterator<Item = (A, B)>,
        A: AsRef<[u8]> + Ord,
        B: AsRef<[u8]>,
    {
        let input_vec: Vec<_> = input.into_iter().collect();
        log::debug!(target: "zk-trie", "LayoutV1::trie_root input length: {}", input_vec.len());
        let result = trie_root::trie_root_no_extension::<H, TrieStream, _, _, _>(
            input_vec,
            Some(FELT_ALIGNED_MAX_INLINE_VALUE),
        );
        log::debug!(target: "zk-trie", "LayoutV1::trie_root result: {:02x?}", result.as_ref());
        result
    }

    fn trie_root_unhashed<I, A, B>(input: I) -> Vec<u8>
    where
        I: IntoIterator<Item = (A, B)>,
        A: AsRef<[u8]> + Ord,
        B: AsRef<[u8]>,
    {
        let input_vec: Vec<_> = input.into_iter().collect();
        log::debug!(target: "zk-trie", "LayoutV1::trie_root_unhashed input length: {}", input_vec.len());
        let result = trie_root::unhashed_trie_no_extension::<H, TrieStream, _, _, _>(
            input_vec,
            Some(FELT_ALIGNED_MAX_INLINE_VALUE),
        );
        log::debug!(target: "zk-trie", "LayoutV1::trie_root_unhashed result: {:02x?}", result);
        result
    }

    fn encode_index(input: u32) -> Vec<u8> {
        codec::Encode::encode(&codec::Compact(input))
    }
}

impl<H> TrieLayout for LayoutV1<H>
where
    H: Hasher,
{
    const USE_EXTENSION: bool = false;
    const ALLOW_EMPTY: bool = true;
    const MAX_INLINE_VALUE: Option<u32> = Some(FELT_ALIGNED_MAX_INLINE_VALUE);

    type Hash = H;
    type Codec = NodeCodec<Self::Hash>;
}

impl<H> TrieConfiguration for LayoutV1<H>
where
    H: Hasher,
{
    fn trie_root<I, A, B>(input: I) -> <Self::Hash as Hasher>::Out
    where
        I: IntoIterator<Item = (A, B)>,
        A: AsRef<[u8]> + Ord,
        B: AsRef<[u8]>,
    {
        trie_root::trie_root_no_extension::<H, TrieStream, _, _, _>(
            input,
            Some(FELT_ALIGNED_MAX_INLINE_VALUE),
        )
    }

    fn trie_root_unhashed<I, A, B>(input: I) -> Vec<u8>
    where
        I: IntoIterator<Item = (A, B)>,
        A: AsRef<[u8]> + Ord,
        B: AsRef<[u8]>,
    {
        trie_root::unhashed_trie_no_extension::<H, TrieStream, _, _, _>(
            input,
            Some(FELT_ALIGNED_MAX_INLINE_VALUE),
        )
    }

    fn encode_index(input: u32) -> Vec<u8> {
        codec::Encode::encode(&codec::Compact(input))
    }
}

/// Type that is able to provide a [`trie_db::TrieRecorder`].
///
/// Types implementing this trait can be used to maintain recorded state
/// across operations on different [`trie_db::TrieDB`] instances.
pub trait TrieRecorderProvider<H: Hasher> {
    /// Recorder type that is going to be returned by implementors of this trait.
    type Recorder<'a>: trie_db::TrieRecorder<H::Out> + 'a
    where
        Self: 'a;

    /// Create a [`StorageProof`] derived from the internal state.
    fn drain_storage_proof(self) -> Option<StorageProof>;

    /// Provide a recorder implementing [`trie_db::TrieRecorder`].
    fn as_trie_recorder(&self, storage_root: H::Out) -> Self::Recorder<'_>;
}

/// Type that is able to provide a proof size estimation.
pub trait ProofSizeProvider {
    /// Returns the storage proof size.
    fn estimate_encoded_size(&self) -> usize;
}

/// TrieDB error over `TrieConfiguration` trait.
pub type TrieError<L> = trie_db::TrieError<TrieHash<L>, CError<L>>;
/// Reexport from `hash_db`, with genericity set for `Hasher` trait.
pub trait AsHashDB<H: Hasher>: hash_db::AsHashDB<H, trie_db::DBValue> {}
impl<H: Hasher, T: hash_db::AsHashDB<H, trie_db::DBValue>> AsHashDB<H> for T {}
/// Reexport from `hash_db`, with genericity set for `Hasher` trait.
pub type HashDB<'a, H> = dyn hash_db::HashDB<H, trie_db::DBValue> + 'a;
/// ZK-trie compatible prefixed memory database with correct default initialization
pub struct PrefixedMemoryDB<H: Hasher>(memory_db::MemoryDB<H, memory_db::PrefixedKey<H>, trie_db::DBValue>);

impl<H: Hasher> PrefixedMemoryDB<H> {
	pub fn new(prefix: &[u8]) -> Self {
		Self(memory_db::MemoryDB::new(prefix))
	}

	pub fn default_with_root() -> (Self, H::Out) {
		let (inner_db, root) = memory_db::MemoryDB::default_with_root();
		(Self(inner_db), root)
	}

	pub fn consolidate(&mut self, other: Self) {
		self.0.consolidate(other.0)
	}
}

impl<H: Hasher> Clone for PrefixedMemoryDB<H> {
	fn clone(&self) -> Self {
		Self(self.0.clone())
	}
}

impl<H: Hasher> Default for PrefixedMemoryDB<H> {
	fn default() -> Self {
		Self::new(&0u64.to_le_bytes())
	}
}

impl<H: Hasher> core::ops::Deref for PrefixedMemoryDB<H> {
	type Target = memory_db::MemoryDB<H, memory_db::PrefixedKey<H>, trie_db::DBValue>;
	fn deref(&self) -> &Self::Target {
		&self.0
	}
}

impl<H: Hasher> core::ops::DerefMut for PrefixedMemoryDB<H> {
	fn deref_mut(&mut self) -> &mut Self::Target {
		&mut self.0
	}
}

impl<H: Hasher> hash_db::AsHashDB<H, trie_db::DBValue> for PrefixedMemoryDB<H> {
	fn as_hash_db(&self) -> &dyn hash_db::HashDB<H, trie_db::DBValue> {
		&self.0
	}

	fn as_hash_db_mut<'a>(&'a mut self) -> &'a mut (dyn hash_db::HashDB<H, trie_db::DBValue> + 'a) {
		&mut self.0
	}
}

impl<H: Hasher> hash_db::AsHashDB<H, trie_db::DBValue> for &PrefixedMemoryDB<H> {
	fn as_hash_db(&self) -> &dyn hash_db::HashDB<H, trie_db::DBValue> {
		&self.0
	}

	fn as_hash_db_mut<'a>(&'a mut self) -> &'a mut (dyn hash_db::HashDB<H, trie_db::DBValue> + 'a) {
		unreachable!("Cannot get mutable reference from shared reference")
	}
}

impl<H: Hasher> hash_db::HashDB<H, trie_db::DBValue> for PrefixedMemoryDB<H> {
	fn get(&self, key: &H::Out, prefix: hash_db::Prefix) -> Option<trie_db::DBValue> {
		hash_db::HashDB::get(&self.0, key, prefix)
	}

	fn contains(&self, key: &H::Out, prefix: hash_db::Prefix) -> bool {
		hash_db::HashDB::contains(&self.0, key, prefix)
	}

	fn insert(&mut self, prefix: hash_db::Prefix, value: &[u8]) -> H::Out {
		hash_db::HashDB::insert(&mut self.0, prefix, value)
	}

	fn emplace(&mut self, key: H::Out, prefix: hash_db::Prefix, value: trie_db::DBValue) {
		hash_db::HashDB::emplace(&mut self.0, key, prefix, value)
	}

	fn remove(&mut self, key: &H::Out, prefix: hash_db::Prefix) {
		hash_db::HashDB::remove(&mut self.0, key, prefix)
	}
}

impl<H: Hasher> hash_db::HashDBRef<H, trie_db::DBValue> for PrefixedMemoryDB<H> {
	fn get(&self, key: &H::Out, prefix: hash_db::Prefix) -> Option<trie_db::DBValue> {
		hash_db::HashDBRef::get(&self.0, key, prefix)
	}

	fn contains(&self, key: &H::Out, prefix: hash_db::Prefix) -> bool {
		hash_db::HashDBRef::contains(&self.0, key, prefix)
	}
}


/// ZK-trie compatible memory database with correct default initialization
pub struct MemoryDB<H: Hasher>(memory_db::MemoryDB<H, memory_db::HashKey<H>, trie_db::DBValue>);

impl<H: Hasher> MemoryDB<H> {
	pub fn new(prefix: &[u8]) -> Self {
		Self(memory_db::MemoryDB::new(prefix))
	}

	pub fn consolidate(&mut self, other: Self) {
		self.0.consolidate(other.0)
	}
}

impl<H: Hasher> Clone for MemoryDB<H> {
	fn clone(&self) -> Self {
		Self(self.0.clone())
	}
}

impl<H: Hasher> Default for MemoryDB<H> {
	fn default() -> Self {
		Self::new(&0u64.to_le_bytes())
	}
}

impl<H: Hasher> core::ops::Deref for MemoryDB<H> {
	type Target = memory_db::MemoryDB<H, memory_db::HashKey<H>, trie_db::DBValue>;
	fn deref(&self) -> &Self::Target {
		&self.0
	}
}

impl<H: Hasher> core::ops::DerefMut for MemoryDB<H> {
	fn deref_mut(&mut self) -> &mut Self::Target {
		&mut self.0
	}
}

impl<H: Hasher> hash_db::AsHashDB<H, trie_db::DBValue> for MemoryDB<H> {
	fn as_hash_db(&self) -> &dyn hash_db::HashDB<H, trie_db::DBValue> {
		&self.0
	}

	fn as_hash_db_mut<'a>(&'a mut self) -> &'a mut (dyn hash_db::HashDB<H, trie_db::DBValue> + 'a) {
		&mut self.0
	}
}

impl<H: Hasher> hash_db::AsHashDB<H, trie_db::DBValue> for &MemoryDB<H> {
	fn as_hash_db(&self) -> &dyn hash_db::HashDB<H, trie_db::DBValue> {
		&self.0
	}

	fn as_hash_db_mut<'a>(&'a mut self) -> &'a mut (dyn hash_db::HashDB<H, trie_db::DBValue> + 'a) {
		unreachable!("Cannot get mutable reference from shared reference")
	}
}

impl<H: Hasher> hash_db::HashDB<H, trie_db::DBValue> for MemoryDB<H> {
	fn get(&self, key: &H::Out, prefix: hash_db::Prefix) -> Option<trie_db::DBValue> {
		hash_db::HashDB::get(&self.0, key, prefix)
	}

	fn contains(&self, key: &H::Out, prefix: hash_db::Prefix) -> bool {
		hash_db::HashDB::contains(&self.0, key, prefix)
	}

	fn insert(&mut self, prefix: hash_db::Prefix, value: &[u8]) -> H::Out {
		hash_db::HashDB::insert(&mut self.0, prefix, value)
	}

	fn emplace(&mut self, key: H::Out, prefix: hash_db::Prefix, value: trie_db::DBValue) {
		hash_db::HashDB::emplace(&mut self.0, key, prefix, value)
	}

	fn remove(&mut self, key: &H::Out, prefix: hash_db::Prefix) {
		hash_db::HashDB::remove(&mut self.0, key, prefix)
	}
}

impl<H: Hasher> hash_db::HashDBRef<H, trie_db::DBValue> for MemoryDB<H> {
	fn get(&self, key: &H::Out, prefix: hash_db::Prefix) -> Option<trie_db::DBValue> {
		hash_db::HashDBRef::get(&self.0, key, prefix)
	}

	fn contains(&self, key: &H::Out, prefix: hash_db::Prefix) -> bool {
		hash_db::HashDBRef::contains(&self.0, key, prefix)
	}
}


/// Reexport from `hash_db`, with genericity set for `Hasher` trait.
pub type GenericMemoryDB<H, KF> = memory_db::MemoryDB<H, KF, trie_db::DBValue>;



/// Persistent trie database read-access interface for a given hasher.
pub type TrieDB<'a, 'cache, L> = trie_db::TrieDB<'a, 'cache, L>;
/// Builder for creating a [`TrieDB`].
pub type TrieDBBuilder<'a, 'cache, L> = trie_db::TrieDBBuilder<'a, 'cache, L>;
/// Persistent trie database write-access interface for a given hasher.
pub type TrieDBMut<'a, L> = trie_db::TrieDBMut<'a, L>;
/// Builder for creating a [`TrieDBMut`].
pub type TrieDBMutBuilder<'a, L> = trie_db::TrieDBMutBuilder<'a, L>;
/// Querying interface, as in `trie_db` but less generic.
pub type Lookup<'a, 'cache, L, Q> = trie_db::Lookup<'a, 'cache, L, Q>;
/// Hash type for a trie layout.
pub type TrieHash<L> = <<L as TrieLayout>::Hash as Hasher>::Out;
/// This module is for non generic definition of trie type.
/// Only the `Hasher` trait is generic in this case.
pub mod trie_types {
    use super::*;

    /// Persistent trie database read-access interface for a given hasher.
    ///
    /// Read only V1 and V0 are compatible, thus we always use V1.
    pub type TrieDB<'a, 'cache, H> = super::TrieDB<'a, 'cache, LayoutV1<H>>;
    /// Builder for creating a [`TrieDB`].
    pub type TrieDBBuilder<'a, 'cache, H> = super::TrieDBBuilder<'a, 'cache, LayoutV1<H>>;
    /// Persistent trie database write-access interface for a given hasher.
    pub type TrieDBMutV0<'a, H> = super::TrieDBMut<'a, LayoutV0<H>>;
    /// Builder for creating a [`TrieDBMutV0`].
    pub type TrieDBMutBuilderV0<'a, H> = super::TrieDBMutBuilder<'a, LayoutV0<H>>;
    /// Persistent trie database write-access interface for a given hasher.
    pub type TrieDBMutV1<'a, H> = super::TrieDBMut<'a, LayoutV1<H>>;
    /// Builder for creating a [`TrieDBMutV1`].
    pub type TrieDBMutBuilderV1<'a, H> = super::TrieDBMutBuilder<'a, LayoutV1<H>>;
    /// Querying interface, as in `trie_db` but less generic.
    pub type Lookup<'a, 'cache, H, Q> = trie_db::Lookup<'a, 'cache, LayoutV1<H>, Q>;
    /// As in `trie_db`, but less generic, error type for the crate.
    pub type TrieError<H> = trie_db::TrieError<H, super::Error<H>>;
}

/// Create a proof for a subset of keys in a trie.
///
/// The `keys` may contain any set of keys regardless of each one of them is included
/// in the `db`.
///
/// For a key `K` that is included in the `db` a proof of inclusion is generated.
/// For a key `K` that is not included in the `db` a proof of non-inclusion is generated.
/// These can be later checked in `verify_trie_proof`.
pub fn generate_trie_proof<'a, L, I, K, DB>(
    db: &DB,
    root: TrieHash<L>,
    keys: I,
) -> Result<Vec<Vec<u8>>, Box<TrieError<L>>>
where
    L: TrieConfiguration,
    I: IntoIterator<Item = &'a K>,
    K: 'a + AsRef<[u8]>,
    DB: hash_db::HashDBRef<L::Hash, trie_db::DBValue>,
{
    generate_proof::<_, L, _, _>(db, &root, keys)
}

/// Verify a set of key-value pairs against a trie root and a proof.
///
/// Checks a set of keys with optional values for inclusion in the proof that was generated by
/// `generate_trie_proof`.
/// If the value in the pair is supplied (`(key, Some(value))`), this key-value pair will be
/// checked for inclusion in the proof.
/// If the value is omitted (`(key, None)`), this key will be checked for non-inclusion in the
/// proof.
pub fn verify_trie_proof<'a, L, I, K, V>(
    root: &TrieHash<L>,
    proof: &[Vec<u8>],
    items: I,
) -> Result<(), VerifyError<TrieHash<L>, CError<L>>>
where
    L: TrieConfiguration,
    I: IntoIterator<Item = &'a (K, Option<V>)>,
    K: 'a + AsRef<[u8]>,
    V: 'a + AsRef<[u8]>,
{
    verify_proof::<L, _, _, _>(root, proof, items)
}

/// Determine a trie root given a hash DB and delta values.
pub fn delta_trie_root<L: TrieConfiguration, I, A, B, DB, V>(
    db: &mut DB,
    mut root: TrieHash<L>,
    delta: I,
    recorder: Option<&mut dyn trie_db::TrieRecorder<TrieHash<L>>>,
    cache: Option<&mut dyn TrieCache<L::Codec>>,
) -> Result<TrieHash<L>, Box<TrieError<L>>>
where
    I: IntoIterator<Item = (A, B)>,
    A: Borrow<[u8]>,
    B: Borrow<Option<V>>,
    V: Borrow<[u8]>,
    DB: hash_db::HashDB<L::Hash, trie_db::DBValue>,
{
    {
        let mut trie = TrieDBMutBuilder::<L>::from_existing(db, &mut root)
            .with_optional_cache(cache)
            .with_optional_recorder(recorder)
            .build();

        let mut delta = delta.into_iter().collect::<Vec<_>>();
        delta.sort_by(|l, r| l.0.borrow().cmp(r.0.borrow()));

        for (key, change) in delta {
            match change.borrow() {
                Some(val) => trie.insert(key.borrow(), val.borrow())?,
                None => trie.remove(key.borrow())?,
            };
        }
    }

    Ok(root)
}

/// Read a value from the trie.
pub fn read_trie_value<L: TrieLayout, DB: hash_db::HashDBRef<L::Hash, trie_db::DBValue>>(
    db: &DB,
    root: &TrieHash<L>,
    key: &[u8],
    recorder: Option<&mut dyn TrieRecorder<TrieHash<L>>>,
    cache: Option<&mut dyn TrieCache<L::Codec>>,
) -> Result<Option<Vec<u8>>, Box<TrieError<L>>> {
    TrieDBBuilder::<L>::new(db, root)
        .with_optional_cache(cache)
        .with_optional_recorder(recorder)
        .build()
        .get(key)
}

/// Read the [`trie_db::MerkleValue`] of the node that is the closest descendant for
/// the provided key.
pub fn read_trie_first_descendant_value<L: TrieLayout, DB>(
    db: &DB,
    root: &TrieHash<L>,
    key: &[u8],
    recorder: Option<&mut dyn TrieRecorder<TrieHash<L>>>,
    cache: Option<&mut dyn TrieCache<L::Codec>>,
) -> Result<Option<MerkleValue<TrieHash<L>>>, Box<TrieError<L>>>
where
    DB: hash_db::HashDBRef<L::Hash, trie_db::DBValue>,
{
    TrieDBBuilder::<L>::new(db, root)
        .with_optional_cache(cache)
        .with_optional_recorder(recorder)
        .build()
        .lookup_first_descendant(key)
}

/// Read a value from the trie with given Query.
pub fn read_trie_value_with<
    L: TrieLayout,
    Q: Query<L::Hash, Item = Vec<u8>>,
    DB: hash_db::HashDBRef<L::Hash, trie_db::DBValue>,
>(
    db: &DB,
    root: &TrieHash<L>,
    key: &[u8],
    query: Q,
) -> Result<Option<Vec<u8>>, Box<TrieError<L>>> {
    TrieDBBuilder::<L>::new(db, root)
        .build()
        .get_with(key, query)
}

/// Determine the empty trie root.
pub fn empty_trie_root<L: TrieConfiguration>() -> <L::Hash as Hasher>::Out {
    log::debug!(target: "zk-trie", "empty_trie_root called");
    let result = L::trie_root::<_, Vec<u8>, Vec<u8>>(core::iter::empty());
    log::debug!(target: "zk-trie", "empty_trie_root result: {:02x?}", result.as_ref());
    result
}

/// Determine the empty child trie root.
pub fn empty_child_trie_root<L: TrieConfiguration>() -> <L::Hash as Hasher>::Out {
    L::trie_root::<_, Vec<u8>, Vec<u8>>(core::iter::empty())
}

/// Determine a child trie root given its ordered contents, closed form. H is the default hasher,
/// but a generic implementation may ignore this type parameter and use other hashers.
pub fn child_trie_root<L: TrieConfiguration, I, A, B>(input: I) -> <L::Hash as Hasher>::Out
where
    I: IntoIterator<Item = (A, B)>,
    A: AsRef<[u8]> + Ord,
    B: AsRef<[u8]>,
{
    L::trie_root(input)
}

/// Determine a child trie root given a hash DB and delta values. H is the default hasher,
/// but a generic implementation may ignore this type parameter and use other hashers.
pub fn child_delta_trie_root<L: TrieConfiguration, I, A, B, DB, RD, V>(
    keyspace: &[u8],
    db: &mut DB,
    root_data: RD,
    delta: I,
    recorder: Option<&mut dyn TrieRecorder<TrieHash<L>>>,
    cache: Option<&mut dyn TrieCache<L::Codec>>,
) -> Result<<L::Hash as Hasher>::Out, Box<TrieError<L>>>
where
    I: IntoIterator<Item = (A, B)>,
    A: Borrow<[u8]>,
    B: Borrow<Option<V>>,
    V: Borrow<[u8]>,
    RD: AsRef<[u8]>,
    DB: hash_db::HashDB<L::Hash, trie_db::DBValue>,
{
    let mut root = TrieHash::<L>::default();
    // root is fetched from DB, not writable by runtime, so it's always valid.
    root.as_mut().copy_from_slice(root_data.as_ref());

    let mut db = KeySpacedDBMut::new(db, keyspace);
    delta_trie_root::<L, _, _, _, _, _>(&mut db, root, delta, recorder, cache)
}

/// Read a value from the child trie.
pub fn read_child_trie_value<L: TrieConfiguration, DB>(
    keyspace: &[u8],
    db: &DB,
    root: &TrieHash<L>,
    key: &[u8],
    recorder: Option<&mut dyn TrieRecorder<TrieHash<L>>>,
    cache: Option<&mut dyn TrieCache<L::Codec>>,
) -> Result<Option<Vec<u8>>, Box<TrieError<L>>>
where
    DB: hash_db::HashDBRef<L::Hash, trie_db::DBValue>,
{
    let db = KeySpacedDB::new(db, keyspace);
    TrieDBBuilder::<L>::new(&db, &root)
        .with_optional_recorder(recorder)
        .with_optional_cache(cache)
        .build()
        .get(key)
        .map(|x| x.map(|val| val.to_vec()))
}

/// Read a hash from the child trie.
pub fn read_child_trie_hash<L: TrieConfiguration, DB>(
    keyspace: &[u8],
    db: &DB,
    root: &TrieHash<L>,
    key: &[u8],
    recorder: Option<&mut dyn TrieRecorder<TrieHash<L>>>,
    cache: Option<&mut dyn TrieCache<L::Codec>>,
) -> Result<Option<TrieHash<L>>, Box<TrieError<L>>>
where
    DB: hash_db::HashDBRef<L::Hash, trie_db::DBValue>,
{
    let db = KeySpacedDB::new(db, keyspace);
    TrieDBBuilder::<L>::new(&db, &root)
        .with_optional_recorder(recorder)
        .with_optional_cache(cache)
        .build()
        .get_hash(key)
}

/// Read the [`trie_db::MerkleValue`] of the node that is the closest descendant for
/// the provided child key.
pub fn read_child_trie_first_descendant_value<L: TrieConfiguration, DB>(
    keyspace: &[u8],
    db: &DB,
    root: &TrieHash<L>,
    key: &[u8],
    recorder: Option<&mut dyn TrieRecorder<TrieHash<L>>>,
    cache: Option<&mut dyn TrieCache<L::Codec>>,
) -> Result<Option<MerkleValue<TrieHash<L>>>, Box<TrieError<L>>>
where
    DB: hash_db::HashDBRef<L::Hash, trie_db::DBValue>,
{
    let db = KeySpacedDB::new(db, keyspace);
    TrieDBBuilder::<L>::new(&db, &root)
        .with_optional_recorder(recorder)
        .with_optional_cache(cache)
        .build()
        .lookup_first_descendant(key)
}

/// Read a value from the child trie with given query.
pub fn read_child_trie_value_with<L, Q, DB>(
    keyspace: &[u8],
    db: &DB,
    root_slice: &[u8],
    key: &[u8],
    query: Q,
) -> Result<Option<Vec<u8>>, Box<TrieError<L>>>
where
    L: TrieConfiguration,
    Q: Query<L::Hash, Item = DBValue>,
    DB: hash_db::HashDBRef<L::Hash, trie_db::DBValue>,
{
    let mut root = TrieHash::<L>::default();
    // root is fetched from DB, not writable by runtime, so it's always valid.
    root.as_mut().copy_from_slice(root_slice);

    let db = KeySpacedDB::new(db, keyspace);
    TrieDBBuilder::<L>::new(&db, &root)
        .build()
        .get_with(key, query)
        .map(|x| x.map(|val| val.to_vec()))
}

/// `HashDB` implementation that append a encoded prefix (unique id bytes) in addition to the
/// prefix of every key value.
pub struct KeySpacedDB<'a, DB: ?Sized, H>(&'a DB, &'a [u8], PhantomData<H>);

/// `HashDBMut` implementation that append a encoded prefix (unique id bytes) in addition to the
/// prefix of every key value.
///
/// Mutable variant of `KeySpacedDB`, see [`KeySpacedDB`].
pub struct KeySpacedDBMut<'a, DB: ?Sized, H>(&'a mut DB, &'a [u8], PhantomData<H>);

/// Utility function used to merge some byte data (keyspace) and `prefix` data
/// before calling key value database primitives.
fn keyspace_as_prefix_alloc(ks: &[u8], prefix: Prefix) -> (Vec<u8>, Option<u8>) {
    let mut result = vec![0; ks.len() + prefix.0.len()];
    result[..ks.len()].copy_from_slice(ks);
    result[ks.len()..].copy_from_slice(prefix.0);
    (result, prefix.1)
}

impl<'a, DB: ?Sized, H> KeySpacedDB<'a, DB, H> {
    /// instantiate new keyspaced db
    #[inline]
    pub fn new(db: &'a DB, ks: &'a [u8]) -> Self {
        KeySpacedDB(db, ks, PhantomData)
    }
}

impl<'a, DB: ?Sized, H> KeySpacedDBMut<'a, DB, H> {
    /// instantiate new keyspaced db
    pub fn new(db: &'a mut DB, ks: &'a [u8]) -> Self {
        KeySpacedDBMut(db, ks, PhantomData)
    }
}

impl<'a, DB, H, T> hash_db::HashDBRef<H, T> for KeySpacedDB<'a, DB, H>
where
    DB: hash_db::HashDBRef<H, T> + ?Sized,
    H: Hasher,
    T: From<&'static [u8]>,
{
    fn get(&self, key: &H::Out, prefix: Prefix) -> Option<T> {
        let derived_prefix = keyspace_as_prefix_alloc(self.1, prefix);
        self.0.get(key, (&derived_prefix.0, derived_prefix.1))
    }

    fn contains(&self, key: &H::Out, prefix: Prefix) -> bool {
        let derived_prefix = keyspace_as_prefix_alloc(self.1, prefix);
        self.0.contains(key, (&derived_prefix.0, derived_prefix.1))
    }
}

impl<'a, DB, H, T> hash_db::HashDB<H, T> for KeySpacedDBMut<'a, DB, H>
where
    DB: hash_db::HashDB<H, T>,
    H: Hasher,
    T: Default + PartialEq<T> + for<'b> From<&'b [u8]> + Clone + Send + Sync,
{
    fn get(&self, key: &H::Out, prefix: Prefix) -> Option<T> {
        let derived_prefix = keyspace_as_prefix_alloc(self.1, prefix);
        self.0.get(key, (&derived_prefix.0, derived_prefix.1))
    }

    fn contains(&self, key: &H::Out, prefix: Prefix) -> bool {
        let derived_prefix = keyspace_as_prefix_alloc(self.1, prefix);
        self.0.contains(key, (&derived_prefix.0, derived_prefix.1))
    }

    fn insert(&mut self, prefix: Prefix, value: &[u8]) -> H::Out {
        let derived_prefix = keyspace_as_prefix_alloc(self.1, prefix);
        self.0.insert((&derived_prefix.0, derived_prefix.1), value)
    }

    fn emplace(&mut self, key: H::Out, prefix: Prefix, value: T) {
        let derived_prefix = keyspace_as_prefix_alloc(self.1, prefix);
        self.0
            .emplace(key, (&derived_prefix.0, derived_prefix.1), value)
    }

    fn remove(&mut self, key: &H::Out, prefix: Prefix) {
        let derived_prefix = keyspace_as_prefix_alloc(self.1, prefix);
        self.0.remove(key, (&derived_prefix.0, derived_prefix.1))
    }
}

impl<'a, DB, H, T> hash_db::AsHashDB<H, T> for KeySpacedDBMut<'a, DB, H>
where
    DB: hash_db::HashDB<H, T>,
    H: Hasher,
    T: Default + PartialEq<T> + for<'b> From<&'b [u8]> + Clone + Send + Sync,
{
    fn as_hash_db(&self) -> &dyn hash_db::HashDB<H, T> {
        self
    }

    fn as_hash_db_mut<'b>(&'b mut self) -> &'b mut (dyn hash_db::HashDB<H, T> + 'b) {
        &mut *self
    }
}

/// Constants used into trie simplification codec.
mod trie_constants {
    pub const EMPTY_TRIE: u64 = 0x00000000_00000000; // 8-byte null header for new format
    pub const ESCAPE_COMPACT_HEADER: u8 = 0x01; // Update since EMPTY_TRIE is now an array
}

#[cfg(test)]
mod tests {
    use super::*;
    use crate::node_header::NodeHeader;
    use codec::{Compact, Decode, Encode};
    use hash_db::{HashDB, Hasher};
    use sp_core::Blake2Hasher;
    use trie_db::{DBValue, NodeCodec as NodeCodecT, Trie, TrieMut};
    use trie_standardmap::{Alphabet, StandardMap, ValueMode};

    type LayoutV0 = super::LayoutV0<Blake2Hasher>;
    type LayoutV1 = super::LayoutV1<Blake2Hasher>;

    type MemoryDBMeta<H> = memory_db::MemoryDB<H, memory_db::HashKey<H>, trie_db::DBValue>;

    pub fn create_trie<L: TrieLayout>(
        data: &[(&[u8], &[u8])],
    ) -> (MemoryDB<L::Hash>, trie_db::TrieHash<L>) {
        let mut db = MemoryDB::new(&0u64.to_le_bytes());
        let mut root = Default::default();

        {
            let mut trie = trie_db::TrieDBMutBuilder::<L>::new(&mut db, &mut root).build();
            for (k, v) in data {
                println!("k {:?} v {:?}", k, v);
                trie.insert(k, v).expect("Inserts data");
            }
        }

        let mut recorder = Recorder::<L>::new();
        {
            let trie = trie_db::TrieDBBuilder::<L>::new(&mut db, &mut root)
                .with_recorder(&mut recorder)
                .build();
            for (k, _v) in data {
                trie.get(k).unwrap();
            }
        }

        (db, root)
    }

    pub fn create_storage_proof<L: TrieLayout>(
        data: &[(&[u8], &[u8])],
    ) -> (RawStorageProof, trie_db::TrieHash<L>) {
        let (db, root) = create_trie::<L>(data);

        let mut recorder = Recorder::<L>::new();
        {
            let trie = trie_db::TrieDBBuilder::<L>::new(&db, &root)
                .with_recorder(&mut recorder)
                .build();
            for (k, _v) in data {
                trie.get(k).unwrap();
            }
        }

        (
            recorder
                .drain()
                .into_iter()
                .map(|record| record.data)
                .collect(),
            root,
        )
    }

    fn hashed_null_node<T: TrieConfiguration>() -> TrieHash<T> {
        <T::Codec as NodeCodecT>::hashed_null_node()
    }

    fn check_equivalent<T: TrieConfiguration>(input: &Vec<(&[u8], &[u8])>) {
        {
            let closed_form = T::trie_root(input.clone());
            let persistent = {
                let mut memdb = MemoryDBMeta::new(&0u64.to_le_bytes());
                let mut root = Default::default();
                let mut t = TrieDBMutBuilder::<T>::new(&mut memdb, &mut root).build();
                for (x, y) in input.iter().rev() {
                    t.insert(x, y).unwrap();
                }
                *t.root()
            };
            assert_eq!(closed_form, persistent);
        }
    }

    fn check_iteration<T: TrieConfiguration>(input: &Vec<(&[u8], &[u8])>) {
        let mut memdb = MemoryDBMeta::new(&0u64.to_le_bytes());
        let mut root = Default::default();
        {
            let mut t = TrieDBMutBuilder::<T>::new(&mut memdb, &mut root).build();
            for (x, y) in input.clone() {
                t.insert(x, y).unwrap();
            }
        }
        {
            let t = TrieDBBuilder::<T>::new(&memdb, &root).build();
            assert_eq!(
                input
                    .iter()
                    .map(|(i, j)| (i.to_vec(), j.to_vec()))
                    .collect::<Vec<_>>(),
                t.iter()
                    .unwrap()
                    .map(|x| x.map(|y| (y.0, y.1.to_vec())).unwrap())
                    .collect::<Vec<_>>()
            );
        }
    }

    fn check_input(input: &Vec<(&[u8], &[u8])>) {
        check_equivalent::<LayoutV0>(input);
        check_iteration::<LayoutV0>(input);
        check_equivalent::<LayoutV1>(input);
        check_iteration::<LayoutV1>(input);
    }

    #[test]
    fn default_trie_root() {
        let mut db = MemoryDB::new(&0u64.to_le_bytes());
        let mut root = TrieHash::<LayoutV1>::default();
        let mut empty = TrieDBMutBuilder::<LayoutV1>::new(&mut db, &mut root).build();
        empty.commit();
        let root1 = empty.root().as_ref().to_vec();
        let root2: Vec<u8> = LayoutV1::trie_root::<_, Vec<u8>, Vec<u8>>(std::iter::empty())
            .as_ref()
            .iter()
            .cloned()
            .collect();

        assert_eq!(root1, root2);
    }

    #[test]
    fn empty_is_equivalent() {
        let input: Vec<(&[u8], &[u8])> = vec![];
        check_input(&input);
    }

    #[test]
    fn leaf_is_equivalent() {
        let input: Vec<(&[u8], &[u8])> = vec![(&[0xaa][..], &[0xbb][..])];
        check_input(&input);
    }

    #[test]
    fn branch_is_equivalent() {
        let input: Vec<(&[u8], &[u8])> = vec![(&[0xaa][..], &[][..]), (&[0xba][..], &[][..])];
        check_input(&input);
    }

    #[test]
    fn extension_and_branch_is_equivalent() {
        let input: Vec<(&[u8], &[u8])> =
            vec![(&[0xaa][..], &[0x10][..]), (&[0xab][..], &[0x11][..])];
        check_input(&input);
    }

    #[test]
    fn standard_is_equivalent() {
        let st = StandardMap {
            alphabet: Alphabet::All,
            min_key: 32,
            journal_key: 0,
            value_mode: ValueMode::Random,
            count: 1000,
        };
        let mut d = st.make();
        d.sort_by(|(a, _), (b, _)| a.cmp(b));
        let dr = d.iter().map(|v| (&v.0[..], &v.1[..])).collect();
        check_input(&dr);
    }

    #[test]
    fn extension_and_branch_with_value_is_equivalent() {
        let input: Vec<(&[u8], &[u8])> = vec![
            (&[0xaa][..], &[0xa0][..]),
            (&[0xaa, 0xaa][..], &[0xaa][..]),
            (&[0xaa, 0xbb][..], &[0xab][..]),
        ];
        check_input(&input);
    }

    #[test]
    fn bigger_extension_and_branch_with_value_is_equivalent() {
        let input: Vec<(&[u8], &[u8])> = vec![
            (&[0xaa][..], &[0xa0][..]),
            (&[0xaa, 0xaa][..], &[0xaa][..]),
            (&[0xaa, 0xbb][..], &[0xab][..]),
            (&[0xbb][..], &[0xb0][..]),
            (&[0xbb, 0xbb][..], &[0xbb][..]),
            (&[0xbb, 0xcc][..], &[0xbc][..]),
        ];
        check_input(&input);
    }

    #[test]
    fn single_long_leaf_is_equivalent() {
        let input: Vec<(&[u8], &[u8])> = vec![
            (
                &[0xaa][..],
                &b"ABCABCABCABCABCABCABCABCABCABCABCABCABCABCABCABCABCABCABCABCABCABCABCABC"[..],
            ),
            (&[0xba][..], &[0x11][..]),
        ];
        check_input(&input);
    }

    #[test]
    fn two_long_leaves_is_equivalent() {
        let input: Vec<(&[u8], &[u8])> = vec![
            (
                &[0xaa][..],
                &b"ABCABCABCABCABCABCABCABCABCABCABCABCABCABCABCABCABCABCABCABCABCABCABCABC"[..],
            ),
            (
                &[0xba][..],
                &b"ABCABCABCABCABCABCABCABCABCABCABCABCABCABCABCABCABCABCABCABCABCABCABCABC"[..],
            ),
        ];
        check_input(&input);
    }

    fn populate_trie<'db, T: TrieConfiguration>(
        db: &'db mut dyn HashDB<T::Hash, DBValue>,
        root: &'db mut TrieHash<T>,
        v: &[(Vec<u8>, Vec<u8>)],
    ) -> TrieDBMut<'db, T> {
        let mut t = TrieDBMutBuilder::<T>::new(db, root).build();
        for i in 0..v.len() {
            let key: &[u8] = &v[i].0;
            let val: &[u8] = &v[i].1;
            t.insert(key, val).unwrap();
        }
        t
    }

    fn unpopulate_trie<T: TrieConfiguration>(t: &mut TrieDBMut<'_, T>, v: &[(Vec<u8>, Vec<u8>)]) {
        for i in v {
            let key: &[u8] = &i.0;
            t.remove(key).unwrap();
        }
    }

    #[test]
    fn random_should_work() {
        random_should_work_inner::<LayoutV1>();
        random_should_work_inner::<LayoutV0>();
    }

    #[test]
    fn random_test_8_byte_alignment() {
        random_test_8_byte_alignment_inner::<LayoutV1>();
        random_test_8_byte_alignment_inner::<LayoutV0>();
    }

    fn random_test_8_byte_alignment_inner<L: TrieConfiguration>() {
        println!("Running 100 random trie alignment tests...");
        let mut seed = <Blake2Hasher as Hasher>::Out::zero();
        for test_i in 0..20 {
            if test_i % 10 == 0 {
                println!("  Progress: {}/20", test_i);
            }
            let x = StandardMap {
                alphabet: Alphabet::Custom(b"@QWERTYUIOPASDFGHJKLZXCVBNM[/]^_".to_vec()),
                min_key: 5,
                journal_key: 0,
                value_mode: ValueMode::Index,
                count: 10, // Reduced count for faster testing
            }
            .make_with(seed.as_fixed_bytes_mut());

            // Test closed-form trie for alignment
            let unhashed_root = L::trie_root_unhashed(x.clone());
            check_8_byte_alignment(&unhashed_root, 0, "root");

            // Test storage proof alignment (the critical path)
            let x_refs: Vec<_> = x
                .iter()
                .map(|(k, v)| (k.as_slice(), v.as_slice()))
                .collect();
            let (db, root) = create_trie::<L>(&x_refs);
            let proof_keys: Vec<_> = x.iter().map(|(k, _)| k.clone()).collect();
            if let Ok(proof) = crate::generate_trie_proof::<L, _, _, _>(&db, root, &proof_keys) {
                for (i, node) in proof.iter().enumerate() {
                    if node.len() % 8 != 0 {
                        panic!("Random trie test {}: storage proof node {} length {} not 8-byte aligned", test_i, i, node.len());
                    }
                }
            }

            seed = <Blake2Hasher as Hasher>::hash(seed.as_ref());
        }
    }

    #[test]
    fn storage_proof_8_byte_alignment_test() {
        storage_proof_8_byte_alignment_inner::<LayoutV1>();
        storage_proof_8_byte_alignment_inner::<LayoutV0>();
    }

    #[test]
    fn child_reference_8_byte_boundary_test() {
        child_reference_8_byte_boundary_inner::<LayoutV1>();
        child_reference_8_byte_boundary_inner::<LayoutV0>();
    }

    fn storage_proof_8_byte_alignment_inner<L: TrieConfiguration>() {
        use crate::StorageProof;
        use rand::Rng;

        let mut rng = rand::thread_rng();
        let mut total_proof_nodes = 0;

        // Test 1: Random data test (no verbose output)
        for iteration in 0..10 {
            let num_entries = rng.gen_range(5..20);
            let mut test_data = Vec::new();

            for i in 0..num_entries {
                let key_len = rng.gen_range(1..=200);
                let mut key = vec![0u8; key_len];
                rng.fill(&mut key[..]);
                key[0] = (iteration as u8).wrapping_add(i as u8);

                let value_len = rng.gen_range(0..=100);
                let mut value = vec![0u8; value_len];
                rng.fill(&mut value[..]);

                test_data.push((key, value));
            }

<<<<<<< HEAD
            let (db, root) = create_trie::<L>(&test_data.iter().map(|(k, v)| (k.as_slice(), v.as_slice())).collect::<Vec<_>>());
=======
            let (db, root) = create_trie::<L>(
                &test_data
                    .iter()
                    .map(|(k, v)| (k.as_slice(), v.as_slice()))
                    .collect::<Vec<_>>(),
            );
>>>>>>> fb1216a5
            let proof_keys: Vec<Vec<u8>> = test_data.iter().map(|(k, _)| k.clone()).collect();
            let proof = crate::generate_trie_proof::<L, _, _, _>(&db, root, &proof_keys).unwrap();

            total_proof_nodes += proof.len();

            // Verify ALL proof nodes are 8-byte aligned
            for node in &proof {
                assert_eq!(
                    node.len() % 8,
                    0,
                    "Storage proof node not 8-byte aligned: length {}",
                    node.len()
                );
            }

            // Test storage proof reconstruction
            let storage_proof = StorageProof::new(proof.clone());
            let mut proof_db = storage_proof.into_memory_db::<L::Hash>();

            for (_, (node_data, _)) in proof_db.drain() {
                assert_eq!(
                    node_data.len() % 8,
                    0,
                    "Reconstructed proof node not 8-byte aligned: length {}",
                    node_data.len()
                );
            }

            // Verify proof works correctly
            let items_to_verify: Vec<_> = test_data
                .iter()
                .map(|(k, v)| (k.as_slice(), Some(v.as_slice())))
                .collect();
            crate::verify_trie_proof::<L, _, _, _>(&root, &proof, &items_to_verify).unwrap();
        }

        // Test 2: Edge cases
        let edge_cases = vec![
            (vec![42u8; 10], vec![]),          // Empty value
            (vec![43u8; 1], vec![1u8]),        // Tiny value
            (vec![45u8; 5], vec![2u8; 23]),    // Just under 24-byte threshold
            (vec![46u8; 6], vec![3u8; 24]),    // Exactly at threshold
            (vec![47u8; 7], vec![4u8; 25]),    // Just over threshold
            (vec![48u8; 100], vec![5u8; 200]), // Large key and value
        ];

        for (key, value) in edge_cases {
            let test_data = vec![(key.clone(), value.clone())];
            let (db, root) = create_trie::<L>(
                &test_data
                    .iter()
                    .map(|(k, v)| (k.as_slice(), v.as_slice()))
                    .collect::<Vec<_>>(),
            );
            let proof = crate::generate_trie_proof::<L, _, _, _>(&db, root, &[&key]).unwrap();

            for node in &proof {
                assert_eq!(
                    node.len() % 8,
                    0,
                    "Edge case node not 8-byte aligned: length {}",
                    node.len()
                );
            }
        }

        // Test 3: Non-inclusion proofs
        for _ in 0..3 {
            let mut test_data = Vec::new();
            for i in 0..rng.gen_range(5..10) {
                let key = vec![100u8 + i; rng.gen_range(5..50)];
                let value = vec![200u8 + i; rng.gen_range(1..50)];
                test_data.push((key, value));
            }

<<<<<<< HEAD
            let (db, root) = create_trie::<L>(&test_data.iter().map(|(k, v)| (k.as_slice(), v.as_slice())).collect::<Vec<_>>());

            let non_existent_keys = vec![vec![250u8; 10], vec![251u8; 20]];
            let proof = crate::generate_trie_proof::<L, _, _, _>(&db, root, &non_existent_keys).unwrap();
=======
            let (db, root) = create_trie::<L>(
                &test_data
                    .iter()
                    .map(|(k, v)| (k.as_slice(), v.as_slice()))
                    .collect::<Vec<_>>(),
            );

            let non_existent_keys = vec![vec![250u8; 10], vec![251u8; 20]];
            let proof =
                crate::generate_trie_proof::<L, _, _, _>(&db, root, &non_existent_keys).unwrap();
>>>>>>> fb1216a5

            for node in &proof {
                assert_eq!(
                    node.len() % 8,
                    0,
                    "Non-inclusion proof node not 8-byte aligned: length {}",
                    node.len()
                );
            }
        }

        println!("✅ Storage proof 8-byte alignment verification PASSED!");
        println!(
            "   ✓ {} total proof nodes verified (all 8-byte aligned)",
            total_proof_nodes
        );
        println!("   ✓ Random data tests passed");
        println!("   ✓ Edge case tests passed");
        println!("   ✓ Non-inclusion proof tests passed");
    }

    fn child_reference_8_byte_boundary_inner<L: TrieConfiguration>() {
        use crate::NodeCodec;
        use rand::Rng;
        use trie_db::NodeCodec as NodeCodecT;

        let mut rng = rand::thread_rng();
        let mut nodes_checked = 0;
        let mut child_refs_checked = 0;

        println!("Checking child reference positioning at 8-byte boundaries...");

        // Test with a few specific cases to create branch nodes
        let test_cases = vec![
            // Case 1: Keys with same first nibble to force branching
            vec![
                (vec![0x10, 0x01], vec![1u8; 10]),
                (vec![0x10, 0x02], vec![2u8; 15]),
                (vec![0x10, 0x03], vec![3u8; 20]),
                (vec![0x20, 0x01], vec![4u8; 25]),
                (vec![0x20, 0x02], vec![5u8; 30]),
            ],
            // Case 2: Keys designed to create complex branching
            vec![
                (vec![0xab, 0xcd], vec![1u8; 5]),
                (vec![0xab, 0xce], vec![2u8; 50]),
                (vec![0xac, 0xcd], vec![3u8; 8]),
                (vec![0xad, 0xce], vec![4u8; 12]),
            ],
        ];

        for test_data in test_cases {
<<<<<<< HEAD
            let (db, root) = create_trie::<L>(&test_data.iter().map(|(k, v)| (k.as_slice(), v.as_slice())).collect::<Vec<_>>());
=======
            let (db, root) = create_trie::<L>(
                &test_data
                    .iter()
                    .map(|(k, v)| (k.as_slice(), v.as_slice()))
                    .collect::<Vec<_>>(),
            );
>>>>>>> fb1216a5

            // Generate storage proof to get encoded nodes
            let proof_keys: Vec<Vec<u8>> = test_data.iter().map(|(k, _)| k.clone()).collect();
            let proof = crate::generate_trie_proof::<L, _, _, _>(&db, root, &proof_keys).unwrap();

            // Analyze each proof node for child reference positioning
            for node_data in &proof {
                if let Ok(node_plan) = NodeCodec::<L::Hash>::decode_plan(node_data) {
                    nodes_checked += 1;

                    match node_plan {
                        trie_db::node::NodePlan::NibbledBranch { children, .. } => {
                            // This is a branch node - check child reference positions
                            check_branch_node_child_positions::<L>(
                                node_data,
                                &children,
                                &mut child_refs_checked,
                            );
                        }
                        _ => {} // Other node types don't have child references
                    }
                }
            }
        }

        println!("✅ Child reference boundary verification PASSED!");
        println!("   ✓ {} nodes analyzed", nodes_checked);
        println!(
            "   ✓ {} child references verified at 8-byte boundaries",
            child_refs_checked
        );
    }

    fn check_branch_node_child_positions<L: TrieConfiguration>(
        node_data: &[u8],
        children: &[Option<trie_db::node::NodeHandlePlan>; 16],
<<<<<<< HEAD
        child_refs_checked: &mut usize
=======
        child_refs_checked: &mut usize,
>>>>>>> fb1216a5
    ) {
        use crate::NodeCodec;
<<<<<<< HEAD
=======
        use trie_db::NodeCodec as NodeCodecT;
>>>>>>> fb1216a5

        // Parse the node structure manually to verify positioning
        let mut cursor = 0;

        // Skip header (8 bytes)
        cursor += 8;

        // Skip partial key data (felt-aligned)
        if let Ok(node_plan) = NodeCodec::<L::Hash>::decode_plan(node_data) {
            if let trie_db::node::NodePlan::NibbledBranch { partial, value, .. } = node_plan {
                // Calculate partial key size
                let nibble_count = partial.len();
                let nibble_bytes = (nibble_count + 1) / 2;
                let felt_aligned_bytes = ((nibble_bytes + 7) / 8) * 8;
                cursor += felt_aligned_bytes;

                // Skip bitmap (8 bytes)
                cursor += 8;

                // Skip value if present
                if value.is_some() {
                    match value {
                        Some(trie_db::node::ValuePlan::Inline(range)) => {
                            // Skip 8-byte length + value data (felt-aligned)
                            cursor += 8;
                            let value_len = range.end - range.start;
                            let value_aligned_len = ((value_len + 7) / 8) * 8;
                            cursor += value_aligned_len;
                        }
                        Some(trie_db::node::ValuePlan::Node(_)) => {
                            // Skip hash reference
                            cursor += <L::Hash as trie_db::Hasher>::LENGTH;
                        }
                        None => {}
                    }
                }

                // Now check child reference positions
                for (i, child) in children.iter().enumerate() {
                    if child.is_some() {
                        // Each child reference should start at an 8-byte boundary
                        if cursor % 8 != 0 {
                            panic!(
                                "❌ CHILD REFERENCE ALIGNMENT VIOLATION: Child {} at position {} (not 8-byte aligned)\n   \
                                Node length: {}, Cursor after header+partial+bitmap+value: {}",
                                i, cursor, node_data.len(), cursor
                            );
                        }

                        *child_refs_checked += 1;

                        // Skip over this child reference
                        cursor += 8; // 8-byte length prefix
                        match child {
                            Some(trie_db::node::NodeHandlePlan::Hash(_)) => {
                                cursor += <L::Hash as trie_db::Hasher>::LENGTH;
                            }
                            Some(trie_db::node::NodeHandlePlan::Inline(range)) => {
                                cursor += range.end - range.start;
                            }
                            None => {}
                        }
                    }
                }
            }
        }
    }

    fn check_8_byte_alignment(data: &[u8], offset: usize, context: &str) {
        if data.len() % 8 != 0 {
            println!(
                "❌ {} at offset {} has length {} (not 8-byte aligned)",
                context,
                offset,
                data.len()
            );
            println!("Data: {:?}", data);
            panic!("8-byte alignment violation in {}", context);
        }
        // Silent success - only print failures
    }
    fn random_should_work_inner<L: TrieConfiguration>() {
        let mut seed = <Blake2Hasher as Hasher>::Out::zero();
        for test_i in 0..10_000 {
            if test_i % 50 == 0 {
                println!("{:?} of 10000 stress tests done", test_i);
            }
            let x = StandardMap {
                alphabet: Alphabet::Custom(b"@QWERTYUIOPASDFGHJKLZXCVBNM[/]^_".to_vec()),
                min_key: 5,
                journal_key: 0,
                value_mode: ValueMode::Index,
                count: 100,
            }
            .make_with(seed.as_fixed_bytes_mut());

            let real = L::trie_root(x.clone());
            let mut memdb = MemoryDB::new(&0u64.to_le_bytes());
            let mut root = Default::default();

            let mut memtrie = populate_trie::<L>(&mut memdb, &mut root, &x);

            memtrie.commit();
            if *memtrie.root() != real {
                println!("TRIE MISMATCH");
                println!();
                println!("{:?} vs {:?}", memtrie.root(), real);
                for i in &x {
                    println!("{:#x?} -> {:#x?}", i.0, i.1);
                }
            }
            assert_eq!(*memtrie.root(), real);
            unpopulate_trie::<L>(&mut memtrie, &x);
            memtrie.commit();
            let hashed_null_node = hashed_null_node::<L>();
            if *memtrie.root() != hashed_null_node {
                println!("- TRIE MISMATCH");
                println!();
                println!("{:?} vs {:?}", memtrie.root(), hashed_null_node);
                for i in &x {
                    println!("{:#x?} -> {:#x?}", i.0, i.1);
                }
            }
            assert_eq!(*memtrie.root(), hashed_null_node);
        }
    }

    fn to_u64_le_bytes(n: u8) -> [u8; 8] {
        (n as u64).to_le_bytes()
    }

    fn to_compact(n: u8) -> u8 {
        Compact(n).encode()[0]
    }

    #[test]
    fn codec_trie_empty() {
        let input: Vec<(&[u8], &[u8])> = vec![];
        let trie = LayoutV1::trie_root_unhashed(input);
        println!("trie: {:#x?}", trie);
        assert_eq!(trie, vec![0x0, 0x0, 0x0, 0x0, 0x0, 0x0, 0x0, 0x0]);
    }

    #[test]
    fn codec_trie_single_tuple() {
        let input = vec![(vec![0xaa], vec![0xbb])];
        let trie = LayoutV1::trie_root_unhashed(input);
        println!("trie: {:#x?}", trie);
        let mut expected = vec![
            0x2, 0x0, 0x0, 0x0, 0x0, 0x0, 0x0,
            0x30, // 8-byte leaf header (nibble_count=2, type=3)
            0xaa, 0x00, 0x00, 0x00, 0x00, 0x00, 0x00,
            0x00, // key data (felt-aligned to 8 bytes)
        ];
        expected.extend_from_slice(&to_u64_le_bytes(1)); // length of value in bytes as 8-byte little-endian
        expected.extend_from_slice(&[0xbb, 0x00, 0x00, 0x00, 0x00, 0x00, 0x00, 0x00]); // value data (felt-aligned to 8 bytes)
        assert_eq!(trie, expected);
    }

    #[test]
    fn codec_trie_two_tuples_disjoint_keys() {
        let input = vec![(&[0x48, 0x19], &[0xfe]), (&[0x13, 0x14], &[0xff])];
        let trie = LayoutV1::trie_root_unhashed(input);
        println!("trie: {:#x?}", trie);

        // With 8-byte aligned values, children are now 32 bytes and get hashed
        // Just verify the structure rather than exact hash values
        assert_eq!(trie.len(), 96); // 8 (header) + 8 (bitmap) + 8 (length) + 32 (hash) + 8 (length) + 32 (hash)

        // Check header: branch with no value, nibble_count=0, type=2
        assert_eq!(&trie[0..8], &[0x0, 0x0, 0x0, 0x0, 0x0, 0x0, 0x0, 0x20]);

        // Check bitmap: slots 1 & 4 are taken
        assert_eq!(
            &trie[8..16],
            &[0x12, 0x00, 0x00, 0x00, 0x00, 0x00, 0x00, 0x00]
        );

        // Check first child is hash reference (32 bytes)
        assert_eq!(&trie[16..24], &[32, 0, 0, 0, 0, 0, 0, 0]);

        // Check second child is hash reference (32 bytes)
        assert_eq!(&trie[56..64], &[32, 0, 0, 0, 0, 0, 0, 0]);
    }

    #[test]
    fn iterator_works() {
        iterator_works_inner::<LayoutV1>();
        iterator_works_inner::<LayoutV0>();
    }
    fn iterator_works_inner<Layout: TrieConfiguration>() {
        let pairs = vec![
            (
                array_bytes::hex2bytes_unchecked("0103000000000000000464"),
                array_bytes::hex2bytes_unchecked("0400000000"),
            ),
            (
                array_bytes::hex2bytes_unchecked("0103000000000000000469"),
                array_bytes::hex2bytes_unchecked("0401000000"),
            ),
        ];

        let mut mdb = MemoryDB::new(&0u64.to_le_bytes());
        let mut root = Default::default();
        let _ = populate_trie::<Layout>(&mut mdb, &mut root, &pairs);

        let trie = TrieDBBuilder::<Layout>::new(&mdb, &root).build();

        let iter = trie.iter().unwrap();
        let mut iter_pairs = Vec::new();
        for pair in iter {
            let (key, value) = pair.unwrap();
            iter_pairs.push((key, value));
        }

        assert_eq!(pairs, iter_pairs);
    }

    #[test]
    fn proof_non_inclusion_works() {
        let pairs = vec![
            (
                array_bytes::hex2bytes_unchecked("0102"),
                array_bytes::hex2bytes_unchecked("01"),
            ),
            (
                array_bytes::hex2bytes_unchecked("0203"),
                array_bytes::hex2bytes_unchecked("0405"),
            ),
        ];

        let mut memdb = MemoryDB::new(&0u64.to_le_bytes());
        let mut root = Default::default();
        populate_trie::<LayoutV1>(&mut memdb, &mut root, &pairs);

        let non_included_key: Vec<u8> = array_bytes::hex2bytes_unchecked("0909");
        let proof =
            generate_trie_proof::<LayoutV1, _, _, _>(&memdb, root, &[non_included_key.clone()])
                .unwrap();

        // Verifying that the K was not included into the trie should work.
        assert!(verify_trie_proof::<LayoutV1, _, _, Vec<u8>>(
            &root,
            &proof,
            &[(non_included_key.clone(), None)],
        )
        .is_ok());

        // Verifying that the K was included into the trie should fail.
        assert!(verify_trie_proof::<LayoutV1, _, _, Vec<u8>>(
            &root,
            &proof,
            &[(
                non_included_key,
                Some(array_bytes::hex2bytes_unchecked("1010"))
            )],
        )
        .is_err());
    }

    #[test]
    fn proof_inclusion_works() {
        let pairs = vec![
            (
                array_bytes::hex2bytes_unchecked("0102"),
                array_bytes::hex2bytes_unchecked("01"),
            ),
            (
                array_bytes::hex2bytes_unchecked("0203"),
                array_bytes::hex2bytes_unchecked("0405"),
            ),
        ];

        let mut memdb = MemoryDB::new(&0u64.to_le_bytes());
        let mut root = Default::default();
        populate_trie::<LayoutV1>(&mut memdb, &mut root, &pairs);

        let proof =
            generate_trie_proof::<LayoutV1, _, _, _>(&memdb, root, &[pairs[0].0.clone()]).unwrap();

        // Check that a K, V included into the proof are verified.
        assert!(verify_trie_proof::<LayoutV1, _, _, _>(
            &root,
            &proof,
            &[(pairs[0].0.clone(), Some(pairs[0].1.clone()))]
        )
        .is_ok());

        // Absence of the V is not verified with the proof that has K, V included.
        assert!(verify_trie_proof::<LayoutV1, _, _, Vec<u8>>(
            &root,
            &proof,
            &[(pairs[0].0.clone(), None)]
        )
        .is_err());

        // K not included into the trie is not verified.
        assert!(verify_trie_proof::<LayoutV1, _, _, _>(
            &root,
            &proof,
            &[(
                array_bytes::hex2bytes_unchecked("4242"),
                Some(pairs[0].1.clone())
            )]
        )
        .is_err());

        // K included into the trie but not included into the proof is not verified.
        assert!(verify_trie_proof::<LayoutV1, _, _, _>(
            &root,
            &proof,
            &[(pairs[1].0.clone(), Some(pairs[1].1.clone()))]
        )
        .is_err());
    }

    #[test]
    fn generate_storage_root_with_proof_works_independently_from_the_delta_order() {
        // Create initial trie with complete database instead of using partial proof
        let initial_data = vec![
            (b"do".to_vec(), b"verb".to_vec()),
            (b"dog".to_vec(), b"puppy".to_vec()),
            (b"dogglesworth".to_vec(), b"cat".to_vec()),
            (b"horse".to_vec(), b"stallion".to_vec()),
            (b"house".to_vec(), b"building".to_vec()),
            (b"houseful".to_vec(), b"container".to_vec()),
        ];

        // Build initial trie with complete database
        let mut db = MemoryDB::new(&0u64.to_le_bytes());
        let mut storage_root = Default::default();

        {
            let mut trie = TrieDBMutBuilder::<LayoutV0>::new(&mut db, &mut storage_root).build();
            for (key, value) in &initial_data {
                trie.insert(key, value).unwrap();
            }
        }

        // Create valid delta order
        let valid_delta: Vec<(Vec<u8>, Option<Vec<u8>>)> = vec![
            (b"do".to_vec(), Some(b"action".to_vec())), // update existing
            (b"doge".to_vec(), Some(b"meme".to_vec())), // new key between existing
            (b"dog".to_vec(), None),                    // delete existing
        ];

        // Create invalid delta order (same operations, different order)
        let invalid_delta: Vec<(Vec<u8>, Option<Vec<u8>>)> = vec![
            (b"dog".to_vec(), None),                    // delete existing
            (b"doge".to_vec(), Some(b"meme".to_vec())), // new key between existing
            (b"do".to_vec(), Some(b"action".to_vec())), // update existing
        ];

        let first_storage_root = delta_trie_root::<LayoutV0, _, _, _, _, _>(
            &mut db.clone(),
            storage_root,
            valid_delta,
            None,
            None,
        )
        .unwrap();
        let second_storage_root = delta_trie_root::<LayoutV0, _, _, _, _, _>(
            &mut db.clone(),
            storage_root,
            invalid_delta,
            None,
            None,
        )
        .unwrap();

        assert_eq!(first_storage_root, second_storage_root);
    }

    #[test]
    fn big_key() {
        let check = |keysize: usize| {
            let mut memdb = PrefixedMemoryDB::<Blake2Hasher>::new(&0u64.to_le_bytes());
            let mut root = Default::default();
            let mut t = TrieDBMutBuilder::<LayoutV1>::new(&mut memdb, &mut root).build();
            t.insert(&vec![0x01u8; keysize][..], &[0x01u8, 0x23])
                .unwrap();
            std::mem::drop(t);
            let t = TrieDBBuilder::<LayoutV1>::new(&memdb, &root).build();
            assert_eq!(
                t.get(&vec![0x01u8; keysize][..]).unwrap(),
                Some(vec![0x01u8, 0x23])
            );
        };
        check(u16::MAX as usize / 2); // old limit
        check(u16::MAX as usize / 2 + 1); // value over old limit still works
    }

    #[test]
    fn node_with_no_children_fail_decoding() {
        let branch = NodeCodec::<Blake2Hasher>::branch_node_nibbled(
            b"some_partial".iter().copied(),
            24,
            vec![None; 16].into_iter(),
            Some(trie_db::node::Value::Inline(b"value"[..].into())),
        );
        assert!(NodeCodec::<Blake2Hasher>::decode(branch.as_slice()).is_err());
    }

    fn round_trip(header: NodeHeader) {
        // Encode the header
        let encoded = header.encode();
        // Check length is 8 bytes
        assert_eq!(encoded.len(), 8, "Encoded header must be 8 bytes");
        // Decode the bytes
        let decoded =
            NodeHeader::decode(&mut &encoded[..]).expect("Decoding valid header should succeed");
        // Check round-trip
        assert_eq!(header, decoded, "Decoded header should match original");
    }

    #[test]
    fn test_null() {
        let header = NodeHeader::Null;
        round_trip(header);
        // Verify encoding
        let encoded = header.encode();
        assert_eq!(encoded, [0x00, 0x00, 0x00, 0x00, 0x00, 0x00, 0x00, 0x00]);
    }

    #[test]
    fn test_branch_with_value() {
        // Test with nibble_count = 0
        let header = NodeHeader::Branch(true, 0);
        round_trip(header);
        let encoded = header.encode();
        assert_eq!(encoded, [0x00, 0x00, 0x00, 0x00, 0x00, 0x00, 0x00, 0x10]); // 1 << 60

        // Test with nibble_count = 10
        let header = NodeHeader::Branch(true, 10);
        round_trip(header);
        let encoded = header.encode();
        assert_eq!(encoded, [0x0A, 0x00, 0x00, 0x00, 0x00, 0x00, 0x00, 0x10]); // 10 | (1 << 60)
    }

    #[test]
    fn test_branch_without_value() {
        // Test with nibble_count = 0 (Proof node 1 case)
        let header = NodeHeader::Branch(false, 0);
        round_trip(header);
        let encoded = header.encode();
        assert_eq!(encoded, [0x00, 0x00, 0x00, 0x00, 0x00, 0x00, 0x00, 0x20]); // 2 << 60

        // Test with nibble_count = 1000
        let header = NodeHeader::Branch(false, 1000);
        round_trip(header);
        let encoded = header.encode();
        assert_eq!(encoded, [0xE8, 0x03, 0x00, 0x00, 0x00, 0x00, 0x00, 0x20]); // 1000 | (2 << 60)
    }

    #[test]
    fn test_leaf() {
        // Test with nibble_count = 5
        let header = NodeHeader::Leaf(5);
        round_trip(header);
        let encoded = header.encode();
        assert_eq!(encoded, [0x05, 0x00, 0x00, 0x00, 0x00, 0x00, 0x00, 0x30]); // 5 | (3 << 60)

        // Test with nibble_count = 0
        let header = NodeHeader::Leaf(0);
        round_trip(header);
    }

    #[test]
    fn test_felt_aligned_encoding_round_trip() {
        use crate::node_codec::NodeCodec;
        use sp_core::Blake2Hasher;
        use trie_db::node::Value;

        // Test round trip encoding/decoding for various nibble counts
        let test_cases = vec![
            (vec![0xaa], 2, "2 nibbles -> 1 byte -> 8 bytes felt-aligned"),
            (
                vec![0x03, 0x14],
                3,
                "3 nibbles -> 2 bytes -> 8 bytes felt-aligned",
            ),
            (
                vec![0x01, 0x23, 0x45, 0x67],
                8,
                "8 nibbles -> 4 bytes -> 8 bytes felt-aligned",
            ),
            (
                vec![0x01, 0x23, 0x45, 0x67, 0x89, 0xab, 0xcd, 0xef, 0x01],
                17,
                "17 nibbles -> 9 bytes -> 16 bytes felt-aligned",
            ),
        ];

        for (partial_bytes, nibble_count, description) in test_cases {
            println!("Testing: {}", description);

            // Encode
            let encoded = NodeCodec::<Blake2Hasher>::leaf_node(
                partial_bytes.iter().copied(),
                nibble_count,
                Value::Inline(&[0xbb]),
            );

            // Decode
            let decoded = NodeCodec::<Blake2Hasher>::decode_plan(&encoded).unwrap();

            // Verify structure
            if let trie_db::node::NodePlan::Leaf { partial, value } = decoded {
                // Just verify we got a leaf node with a partial key
                println!("✓ Successfully decoded leaf node with partial key");
            } else {
                panic!("Expected leaf node");
            }
        }
    }

    #[test]
    fn test_hashed_value_branch() {
        let header = NodeHeader::HashedValueBranch(15);
        round_trip(header);
        let encoded = header.encode();
        assert_eq!(encoded, [0x0F, 0x00, 0x00, 0x00, 0x00, 0x00, 0x00, 0x40]); // 15 | (4 << 60)
    }

    #[test]
    fn test_hashed_value_leaf() {
        let header = NodeHeader::HashedValueLeaf(20);
        round_trip(header);
        let encoded = header.encode();
        assert_eq!(encoded, [0x14, 0x00, 0x00, 0x00, 0x00, 0x00, 0x00, 0x50]); // 20 | (5 << 60)
    }

    #[test]
    fn test_decode_invalid_type() {
        // Invalid type code (e.g., 6)
        let bytes = [0x00, 0x00, 0x00, 0x00, 0x00, 0x00, 0x00, 0x60]; // 6 << 60
        let result = NodeHeader::decode(&mut &bytes[..]);
        assert!(result.is_err(), "Decoding invalid type should fail");
        assert_eq!(result.unwrap_err().to_string(), "Invalid NodeHeader type");
    }

    #[test]
    fn test_decode_insufficient_bytes() {
        // Only 7 bytes
        let bytes = [0x00, 0x00, 0x00, 0x00, 0x00, 0x00, 0x00];
        let result = NodeHeader::decode(&mut &bytes[..]);
        assert!(
            result.is_err(),
            "Decoding with insufficient bytes should fail"
        );
    }

    #[test]
    fn test_reproduce_incomplete_database_scenarios() {
        // Test scenarios that mimic the failing balance tests
        test_reproduce_incomplete_database_scenarios_inner::<LayoutV1>();
        test_reproduce_incomplete_database_scenarios_inner::<LayoutV0>();
    }

    fn test_reproduce_incomplete_database_scenarios_inner<L: TrieConfiguration>() {
        use memory_db::{MemoryDB, HashKey};
        use trie_db::{TrieDBMutBuilder, TrieMut};

        let mut memdb = MemoryDBMeta::<L::Hash>::new(&0u64.to_le_bytes());
        let mut root = Default::default();

        // Test inserting the exact problematic data from failing tests
        {
            let mut trie = TrieDBMutBuilder::<L>::new(&mut memdb, &mut root).build();

            // These are the exact insertions that were failing in the balance tests
            trie.insert(b"value3", &[142; 33]).expect("insert failed - 33 byte array");
            trie.insert(b"value4", &[124; 33]).expect("insert failed - 33 byte array");
            trie.insert(b"key", b"value").expect("insert failed - string value");
            trie.insert(b"value1", &[42]).expect("insert failed - 1 byte");
            trie.insert(b"value2", &[24]).expect("insert failed - 1 byte");
            trie.insert(b":code", b"return 42").expect("insert failed - code string");

            // Insert range like in the failing tests
            for i in 128u8..255u8 {
                trie.insert(&[i], &[i]).expect(&format!("insert failed for {}", i));
            }
        }

        // Verify we can read everything back
        let trie = trie_db::TrieDBBuilder::<L>::new(&memdb, &root).build();
        assert_eq!(trie.get(b"value3").unwrap(), Some(vec![142; 33]));
        assert_eq!(trie.get(b"value4").unwrap(), Some(vec![124; 33]));
        assert_eq!(trie.get(b"key").unwrap(), Some(b"value".to_vec()));
        assert_eq!(trie.get(b"value1").unwrap(), Some(vec![42]));
        assert_eq!(trie.get(b"value2").unwrap(), Some(vec![24]));
        assert_eq!(trie.get(b":code").unwrap(), Some(b"return 42".to_vec()));
    }

    #[test]
    fn test_child_trie_root_handling() {
        // Test the child trie pattern that was failing in sp-state-machine
        test_child_trie_root_handling_inner::<LayoutV1>();
        test_child_trie_root_handling_inner::<LayoutV0>();
    }

    fn test_child_trie_root_handling_inner<L: TrieConfiguration>() {
        use memory_db::{MemoryDB, HashKey, PrefixedKey};
        use trie_db::{TrieDBMutBuilder, TrieMut};
        use codec::Encode;

        // Step 1: Build a child trie (mimicking the test_db pattern)
        let mut child_memdb = MemoryDBMeta::<L::Hash>::new(&0u64.to_le_bytes());
        let mut child_root = Default::default();

        {
            let mut child_trie = TrieDBMutBuilder::<L>::new(&mut child_memdb, &mut child_root).build();
            child_trie.insert(b"value3", &[142; 33]).expect("child insert failed");
            child_trie.insert(b"value4", &[124; 33]).expect("child insert failed");
        }

        // Step 2: Encode the child root like in the failing test
        let sub_root = child_root.as_ref().to_vec();

        // Step 3: Insert the child root as a value in a main trie
        let mut main_memdb = MemoryDBMeta::<L::Hash>::new(&0u64.to_le_bytes());
        let mut main_root = Default::default();

        {
            let mut main_trie = TrieDBMutBuilder::<L>::new(&mut main_memdb, &mut main_root).build();

            // This pattern was causing IncompleteDatabase errors
            let child_storage_key = b":child_storage_default:child";
            main_trie.insert(child_storage_key, &sub_root).expect("main trie insert of child root failed");

            // Add other data like in the failing test
            main_trie.insert(b"key", b"value").expect("insert failed");
            main_trie.insert(b"value1", &[42]).expect("insert failed");
            main_trie.insert(b"value2", &[24]).expect("insert failed");
            main_trie.insert(b":code", b"return 42").expect("insert failed");

            for i in 128u8..255u8 {
                main_trie.insert(&[i], &[i]).expect(&format!("insert failed for {}", i));
            }
        }

        // Verify we can read the child root back
        let main_trie = trie_db::TrieDBBuilder::<L>::new(&main_memdb, &main_root).build();
        let stored_child_root = main_trie.get(b":child_storage_default:child").unwrap();
        assert_eq!(stored_child_root, Some(sub_root));
    }

    #[test]
    fn test_unaligned_value_insertion_edge_cases() {
        test_unaligned_value_insertion_edge_cases_inner::<LayoutV1>();
        test_unaligned_value_insertion_edge_cases_inner::<LayoutV0>();
    }

    fn test_unaligned_value_insertion_edge_cases_inner<L: TrieConfiguration>() {
        use memory_db::{MemoryDB, HashKey};
        use trie_db::{TrieDBMutBuilder, TrieMut};

        let mut memdb = MemoryDBMeta::<L::Hash>::new(&0u64.to_le_bytes());
        let mut root = Default::default();

        {
            let mut trie = TrieDBMutBuilder::<L>::new(&mut memdb, &mut root).build();

            // Test various problematic sizes that aren't 8-byte aligned
            let test_cases = vec![
                (b"empty".as_slice(), vec![]),                    // 0 bytes
                (b"one".as_slice(), vec![42]),                    // 1 byte
                (b"two".as_slice(), vec![42, 43]),                // 2 bytes
                (b"three".as_slice(), vec![42, 43, 44]),          // 3 bytes
                (b"five".as_slice(), vec![1, 2, 3, 4, 5]),        // 5 bytes
                (b"seven".as_slice(), vec![1, 2, 3, 4, 5, 6, 7]), // 7 bytes
                (b"nine".as_slice(), vec![1; 9]),                 // 9 bytes (8 + 1)
                (b"thirtythree".as_slice(), vec![142; 33]),       // 33 bytes (like failing test)
                (b"sixtyfive".as_slice(), vec![200; 65]),         // 65 bytes (64 + 1)
            ];

            for (key, value) in &test_cases {
                trie.insert(key, value).expect(&format!("Failed to insert {} bytes", value.len()));
            }

            // Also test the exact pattern from the failing balance tests
            trie.insert(b"balance_key", &[142; 33]).expect("balance-like insert failed");
        }

        // Verify round-trip consistency
        let trie = trie_db::TrieDBBuilder::<L>::new(&memdb, &root).build();

        let test_cases = vec![
            (b"empty".as_slice(), vec![]),
            (b"one".as_slice(), vec![42]),
            (b"two".as_slice(), vec![42, 43]),
            (b"three".as_slice(), vec![42, 43, 44]),
            (b"five".as_slice(), vec![1, 2, 3, 4, 5]),
            (b"seven".as_slice(), vec![1, 2, 3, 4, 5, 6, 7]),
            (b"nine".as_slice(), vec![1; 9]),
            (b"thirtythree".as_slice(), vec![142; 33]),
            (b"sixtyfive".as_slice(), vec![200; 65]),
        ];

        for (key, expected_value) in &test_cases {
            let stored_value = trie.get(key).unwrap();
            assert_eq!(stored_value, Some(expected_value.clone()),
                      "Round-trip failed for {} byte value", expected_value.len());
        }

        assert_eq!(trie.get(b"balance_key").unwrap(), Some(vec![142; 33]));
    }

    #[test]
    fn test_encode_decode_round_trip_consistency() {
        test_encode_decode_round_trip_consistency_inner::<LayoutV1>();
        test_encode_decode_round_trip_consistency_inner::<LayoutV0>();
    }

    fn test_encode_decode_round_trip_consistency_inner<L: TrieConfiguration>() {
        use crate::NodeCodec;
        use trie_db::NodeCodec as NodeCodecT;
        use trie_db::node::{Value, NodePlan};

        // Test round-trip for various problematic value sizes
        let test_values = vec![
            vec![],           // 0 bytes
            vec![42],         // 1 byte
            vec![1, 2, 3],    // 3 bytes
            vec![1; 5],       // 5 bytes
            vec![1; 7],       // 7 bytes
            vec![1; 9],       // 9 bytes
            vec![142; 33],    // 33 bytes (from failing test)
            vec![1; 65],      // 65 bytes
        ];

        for value in test_values {
            // Test leaf node encoding/decoding
            let encoded = NodeCodec::<L::Hash>::leaf_node(
                [0xaa].iter().copied(),
                2,
                Value::Inline(&value)
            );

            let decoded = NodeCodec::<L::Hash>::decode_plan(&encoded)
                .expect(&format!("Failed to decode {} byte value", value.len()));

            if let NodePlan::Leaf { value: decoded_value, .. } = decoded {
                if let trie_db::node::ValuePlan::Inline(range) = decoded_value {
                    let decoded_bytes = &encoded[range];
                    assert_eq!(decoded_bytes, &value[..],
                              "Round-trip mismatch for {} byte value", value.len());
                } else {
                    panic!("Expected inline value for {} bytes", value.len());
                }
            } else {
                panic!("Expected leaf node");
            }
        }
    }

    #[test]
    fn test_minimal_single_insert() {
        test_minimal_single_insert_inner::<LayoutV1>();
        test_minimal_single_insert_inner::<LayoutV0>();
    }

    fn test_minimal_single_insert_inner<L: TrieConfiguration>() {
        use memory_db::{MemoryDB, HashKey};
        use trie_db::{TrieDBMutBuilder, TrieMut};

        let mut memdb = MemoryDBMeta::<L::Hash>::new(&0u64.to_le_bytes());
        let mut root = Default::default();

        // Try the absolute simplest case first
        {
            let mut trie = TrieDBMutBuilder::<L>::new(&mut memdb, &mut root).build();

            // Start with the exact failing case
            println!("Attempting to insert single problematic value...");
            trie.insert(b"value3", &[142; 33]).expect("MINIMAL SINGLE INSERT FAILED");
            println!("✓ Single insert succeeded");
        }

        // Verify we can read it back
        let trie = trie_db::TrieDBBuilder::<L>::new(&memdb, &root).build();
        let result = trie.get(b"value3").unwrap();
        assert_eq!(result, Some(vec![142; 33]));
        println!("✓ Single insert round-trip succeeded");
    }

    #[test]
    fn test_progressive_inserts() {
        test_progressive_inserts_inner::<LayoutV1>();
        test_progressive_inserts_inner::<LayoutV0>();
    }

    fn test_progressive_inserts_inner<L: TrieConfiguration>() {
        use memory_db::{MemoryDB, HashKey};
        use trie_db::{TrieDBMutBuilder, TrieMut};

        let mut memdb = MemoryDBMeta::<L::Hash>::new(&0u64.to_le_bytes());
        let mut root = Default::default();

        {
            let mut trie = TrieDBMutBuilder::<L>::new(&mut memdb, &mut root).build();

            // Insert values one by one to see exactly where it breaks
            println!("Step 1: Inserting value3...");
            trie.insert(b"value3", &[142; 33]).expect("Step 1 failed");

            println!("Step 2: Inserting value4...");
            trie.insert(b"value4", &[124; 33]).expect("Step 2 failed");

            println!("Step 3: Inserting key...");
            trie.insert(b"key", b"value").expect("Step 3 failed");

            println!("Step 4: Inserting value1...");
            trie.insert(b"value1", &[42]).expect("Step 4 failed");

            println!("Step 5: Inserting value2...");
            trie.insert(b"value2", &[24]).expect("Step 5 failed");

            println!("✓ All progressive inserts succeeded");
        }
    }
}<|MERGE_RESOLUTION|>--- conflicted
+++ resolved
@@ -1137,16 +1137,12 @@
                 test_data.push((key, value));
             }
 
-<<<<<<< HEAD
-            let (db, root) = create_trie::<L>(&test_data.iter().map(|(k, v)| (k.as_slice(), v.as_slice())).collect::<Vec<_>>());
-=======
             let (db, root) = create_trie::<L>(
                 &test_data
                     .iter()
                     .map(|(k, v)| (k.as_slice(), v.as_slice()))
                     .collect::<Vec<_>>(),
             );
->>>>>>> fb1216a5
             let proof_keys: Vec<Vec<u8>> = test_data.iter().map(|(k, _)| k.clone()).collect();
             let proof = crate::generate_trie_proof::<L, _, _, _>(&db, root, &proof_keys).unwrap();
 
@@ -1222,12 +1218,6 @@
                 test_data.push((key, value));
             }
 
-<<<<<<< HEAD
-            let (db, root) = create_trie::<L>(&test_data.iter().map(|(k, v)| (k.as_slice(), v.as_slice())).collect::<Vec<_>>());
-
-            let non_existent_keys = vec![vec![250u8; 10], vec![251u8; 20]];
-            let proof = crate::generate_trie_proof::<L, _, _, _>(&db, root, &non_existent_keys).unwrap();
-=======
             let (db, root) = create_trie::<L>(
                 &test_data
                     .iter()
@@ -1238,7 +1228,6 @@
             let non_existent_keys = vec![vec![250u8; 10], vec![251u8; 20]];
             let proof =
                 crate::generate_trie_proof::<L, _, _, _>(&db, root, &non_existent_keys).unwrap();
->>>>>>> fb1216a5
 
             for node in &proof {
                 assert_eq!(
@@ -1291,16 +1280,12 @@
         ];
 
         for test_data in test_cases {
-<<<<<<< HEAD
-            let (db, root) = create_trie::<L>(&test_data.iter().map(|(k, v)| (k.as_slice(), v.as_slice())).collect::<Vec<_>>());
-=======
             let (db, root) = create_trie::<L>(
                 &test_data
                     .iter()
                     .map(|(k, v)| (k.as_slice(), v.as_slice()))
                     .collect::<Vec<_>>(),
             );
->>>>>>> fb1216a5
 
             // Generate storage proof to get encoded nodes
             let proof_keys: Vec<Vec<u8>> = test_data.iter().map(|(k, _)| k.clone()).collect();
@@ -1337,17 +1322,9 @@
     fn check_branch_node_child_positions<L: TrieConfiguration>(
         node_data: &[u8],
         children: &[Option<trie_db::node::NodeHandlePlan>; 16],
-<<<<<<< HEAD
         child_refs_checked: &mut usize
-=======
-        child_refs_checked: &mut usize,
->>>>>>> fb1216a5
     ) {
         use crate::NodeCodec;
-<<<<<<< HEAD
-=======
-        use trie_db::NodeCodec as NodeCodecT;
->>>>>>> fb1216a5
 
         // Parse the node structure manually to verify positioning
         let mut cursor = 0;
